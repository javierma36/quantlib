--- conflicted
+++ resolved
@@ -11,11 +11,7 @@
 e.g. R010300a2 stands for Release 1.3.1a2
      R000501f0 stands for Release 0.5.1
 
-<<<<<<< HEAD
 The current version number is 1.5 - 010500f0
-=======
-The current version number is 1.4.1 - 010401f0
->>>>>>> 37ed88e7
 
 This version number is in:
     QuantLib/Announce.txt,
